#!/usr/bin/env python
# -*- coding: utf-8 -*-
"""
Entry point for the ledfx controller. To run this script for development
purposes use:

    [console_scripts]
    python setup.py develop
    ledfx

For non-development purposes run:

    [console_scripts]
    python setup.py install
    ledfx

"""

import argparse
import logging
import subprocess
import sys
import warnings
from logging.handlers import RotatingFileHandler

from pyupdater.client import Client

import ledfx.config as config_helpers
import ledfx.sentry_config  # noqa: F401
from ledfx.consts import (
    PROJECT_NAME,
    PROJECT_VERSION,
    REQUIRED_PYTHON_STRING,
    REQUIRED_PYTHON_VERSION,
)
from ledfx.core import LedFxCore
from ledfx.utils import currently_frozen

# Logger Variables
PYUPDATERLOGLEVEL = 35


def validate_python() -> None:
    """Validate the python version for when manually running"""

    if sys.version_info[:3] < REQUIRED_PYTHON_VERSION:
        print(("Python {} is required.").format(REQUIRED_PYTHON_STRING))
        sys.exit(1)


def reset_logging():
    manager = logging.root.manager
    manager.disabled = logging.NOTSET
    for logger in manager.loggerDict.values():
        if isinstance(logger, logging.Logger):
            logger.setLevel(logging.NOTSET)
            logger.propagate = True
            logger.disabled = False
            logger.filters.clear()
            handlers = logger.handlers.copy()
            for handler in handlers:
                # Copied from `logging.shutdown`.
                try:
                    handler.acquire()
                    handler.flush()
                    handler.close()
                except (OSError, ValueError):
                    pass
                finally:
                    handler.release()
                logger.removeHandler(handler)


def setup_logging(loglevel):
    # Create a custom logging level to display pyupdater progress
    reset_logging()

    console_loglevel = loglevel or logging.WARNING
    console_logformat = "[%(levelname)-8s] %(name)-30s : %(message)s"

    file_loglevel = logging.INFO
    file_logformat = "%(asctime)-8s %(name)-30s %(levelname)-8s %(message)s"

    root_logger = logging.getLogger()

    file_handler = RotatingFileHandler(
        config_helpers.get_log_file_location(),
        mode="a",  # append
        maxBytes=0.5 * 1000 * 1000,  # 512kB
        encoding="utf8",
        backupCount=5,  # once it hits 2.5MB total, start removing logs.
    )
    file_handler.setLevel(file_loglevel)  # set loglevel
    file_formatter = logging.Formatter(
        file_logformat
    )  # a simple log file format
    file_handler.setFormatter(
        file_formatter
    )  # tell the file_handler to use this format

    console_handler = logging.StreamHandler()
    console_handler.setLevel(console_loglevel)  # set loglevel
    console_formatter = logging.Formatter(
        console_logformat
    )  # a simple console format
    console_handler.setFormatter(
        console_formatter
    )  # tell the console_handler to use this format

    # add the handlers to the root logger
    root_logger.setLevel(logging.DEBUG)
    root_logger.addHandler(console_handler)
    root_logger.addHandler(file_handler)

    logging.addLevelName(PYUPDATERLOGLEVEL, "Updater")

    # Suppress some of the overly verbose logs
    logging.getLogger("sacn").setLevel(logging.WARNING)
    logging.getLogger("aiohttp.access").setLevel(logging.WARNING)
    logging.getLogger("pyupdater").setLevel(logging.WARNING)
    logging.getLogger("zeroconf").setLevel(logging.DEBUG)

    global _LOGGER
    _LOGGER = logging.getLogger(__name__)


def parse_args():
    parser = argparse.ArgumentParser(
        description="A Networked LED Effect Controller"
    )

    parser.add_argument(
        "--version",
        action="version",
        version="ledfx {ver}".format(ver=PROJECT_VERSION),
    )
    parser.add_argument(
        "-c",
        "--config",
        dest="config",
        help="Directory that contains the configuration files",
        default=config_helpers.get_default_config_directory(),
        type=str,
    )
    parser.add_argument(
        "--open-ui",
        dest="open_ui",
        action="store_true",
        help="Automatically open the webinterface",
    )
    parser.add_argument(
        "-v",
        "--verbose",
        dest="loglevel",
        help="set loglevel to INFO",
        action="store_const",
        const=logging.INFO,
    )
    parser.add_argument(
        "-vv",
        "--very-verbose",
        dest="loglevel",
        help="set loglevel to DEBUG",
        action="store_const",
        const=logging.DEBUG,
    )
    parser.add_argument(
        "-p",
        "--port",
        dest="port",
        help="Web interface port",
        default=None,
        type=int,
    )
    parser.add_argument(
        "--host",
        dest="host",
        help="The address to host LedFx web interface",
        default=None,
        type=str,
    )
    parser.add_argument(
        "--offline",
        dest="offline_mode",
        action="store_true",
        help="Disable automated updates and sentry crash logger",
    )
    parser.add_argument(
        "--sentry-crash-test",
        dest="sentry_test",
        action="store_true",
        help="This crashes LedFx to test the sentry crash logger",
    )
    return parser.parse_args()


def installed_via_pip():

    """Check to see if LedFx is installed via pip
    Returns:
        boolean
    """
    pip_package_command = subprocess.check_output(
        [sys.executable, "-m", "pip", "freeze"]
    )
    installed_packages = [
        r.decode().split("==")[0] for r in pip_package_command.split()
    ]
    if "ledfx" in installed_packages:
        return True
    else:
        return False


def update_ledfx():

    # initialize & refresh in one update, check client

    class ClientConfig(object):
        PUBLIC_KEY = "Txce3TE9BUixsBtqzDba6V5vBYltt/0pw5oKL8ueCDg"
        APP_NAME = PROJECT_NAME
        COMPANY_NAME = "LedFx Developers"
        HTTP_TIMEOUT = 5
        MAX_DOWNLOAD_RETRIES = 2
        UPDATE_URLS = ["https://ledfx.app/downloads/"]

    client = Client(ClientConfig(), refresh=True)
    _LOGGER.log(PYUPDATERLOGLEVEL, "Checking for updates...")
    # First we check for updates.
    # If an update is found, an update object will be returned
    # If no updates are available, None will be returned
    ledfx_update = client.update_check(PROJECT_NAME, PROJECT_VERSION)
    # Download the update
    if ledfx_update is not None:
        _LOGGER.log(PYUPDATERLOGLEVEL, "Update found!")
        _LOGGER.log(PYUPDATERLOGLEVEL, "Downloading update, please wait...")
        ledfx_update.download()
        # Install and restart
        if ledfx_update.is_downloaded():
            _LOGGER.log(
                PYUPDATERLOGLEVEL,
                "Update downloaded, extracting and restarting...",
            )
            ledfx_update.extract_restart()
        else:
            _LOGGER.error("Unable to download update.")
    else:
        # No Updates, into main we go
        _LOGGER.log(
            PYUPDATERLOGLEVEL,
            "You're all up to date, enjoy the light show!",
        )


def main():
    """Main entry point allowing external calls"""
    args = parse_args()
    config_helpers.ensure_config_directory(args.config)
    setup_logging(args.loglevel)
    config_helpers.load_logger()

<<<<<<< HEAD
=======
    if args.sentry_test:
        """ This will crash LedFx and submit a Sentry error if Sentry is configured """
        _LOGGER.warning("Steering LedFx into a brick wall")
        div_by_zero = 1 / 0

>>>>>>> 22dbd986
    if args.offline_mode is False and currently_frozen():

        warnings.filterwarnings("ignore", category=DeprecationWarning)
        update_ledfx()

    if args.offline_mode:
        _LOGGER.warning(
            "Offline Mode Enabled - Please check for updates regularly."
        )

    if not currently_frozen() and installed_via_pip():
        warnings.filterwarnings("ignore", category=DeprecationWarning)

    _LOGGER.info("LedFx Core is initializing")

    ledfx = LedFxCore(config_dir=args.config, host=args.host, port=args.port)

    ledfx.start(open_ui=args.open_ui)


if __name__ == "__main__":
    sys.exit(main())<|MERGE_RESOLUTION|>--- conflicted
+++ resolved
@@ -259,14 +259,11 @@
     setup_logging(args.loglevel)
     config_helpers.load_logger()
 
-<<<<<<< HEAD
-=======
     if args.sentry_test:
         """ This will crash LedFx and submit a Sentry error if Sentry is configured """
         _LOGGER.warning("Steering LedFx into a brick wall")
         div_by_zero = 1 / 0
 
->>>>>>> 22dbd986
     if args.offline_mode is False and currently_frozen():
 
         warnings.filterwarnings("ignore", category=DeprecationWarning)
