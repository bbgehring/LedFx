import asyncio
import logging
import sys
from concurrent.futures import ThreadPoolExecutor

from ledfx.config import load_config, load_default_presets, save_config
from ledfx.devices import Devices
from ledfx.effects import Effects

from ledfx.integrations import Integrations
from ledfx.config import (
    load_config,
    save_config,
    load_default_presets,
)
from ledfx.events import Events, LedFxShutdownEvent

from ledfx.http_manager import HttpServer
from ledfx.utils import async_fire_and_forget


_LOGGER = logging.getLogger(__name__)


class LedFxCore(object):
    def __init__(self, config_dir, host=None, port=None):
        self.config_dir = config_dir
        self.config = load_config(config_dir)
        self.config["default_presets"] = load_default_presets()
        host = host if host else self.config["host"]
        port = port if port else self.config["port"]

        if sys.platform == "win32":
            self.loop = asyncio.ProactorEventLoop()
        else:
            self.loop = asyncio.get_event_loop()
        executor_opts = {"max_workers": self.config.get("max_workers")}

        self.executor = ThreadPoolExecutor(**executor_opts)
        self.loop.set_default_executor(self.executor)
        self.loop.set_exception_handler(self.loop_exception_handler)

        self.events = Events(self)
        self.http = HttpServer(ledfx=self, host=host, port=port)
        self.exit_code = None

    def dev_enabled(self):
        return self.config["dev_mode"]

    def loop_exception_handler(self, loop, context):
        kwargs = {}
        exception = context.get("exception")
        if exception:
            kwargs["exc_info"] = (
                type(exception),
                exception,
                exception.__traceback__,
            )

        _LOGGER.error(
            "Exception in core event loop: {}".format(context["message"]),
            **kwargs,
        )

    async def flush_loop(self):
        await asyncio.sleep(0, loop=self.loop)

    def start(self, open_ui=False):
        async_fire_and_forget(self.async_start(open_ui=open_ui), self.loop)

        # Windows does not seem to handle Ctrl+C well so as a workaround
        # register a handler and manually stop the app
        if sys.platform == "win32":
            import win32api

            def handle_win32_interrupt(sig, func=None):
                self.stop()
                return True

            win32api.SetConsoleCtrlHandler(handle_win32_interrupt, 1)

        try:
            self.loop.run_forever()
        except KeyboardInterrupt:
            self.loop.call_soon_threadsafe(
                self.loop.create_task, self.async_stop()
            )
            self.loop.run_forever()
        except BaseException:
            # Catch all other exceptions and terminate the application. The loop
            # exception handler will take care of logging the actual error and
            # LedFx will cleanly shutdown.
            self.loop.run_until_complete(self.async_stop(exit_code=-1))
            pass
        finally:
            self.loop.stop()
        return self.exit_code

    async def async_start(self, open_ui=False):
        _LOGGER.info("Starting ledfx")
        await self.http.start()

        self.devices = Devices(self)
        self.effects = Effects(self)
        self.integrations = Integrations(self)

        # TODO: Deferr
        self.devices.create_from_config(self.config["devices"])
        self.integrations.create_from_config(self.config["integrations"])

        if not self.devices.values():
            _LOGGER.info("No devices saved in config.")
            async_fire_and_forget(self.devices.find_wled_devices(), self.loop)

        await self.integrations.activate_integrations()

        if open_ui:
            import webbrowser

<<<<<<< HEAD
            # My prior fix sucked and caused more problems. This should be better.
=======
            # Check if we're binding to all adaptors
>>>>>>> 839c1137
            if str(self.config["host"]) == "0.0.0.0":
                url = f"http://127.0.0.1:{str(self.config['port'])}"
            else:
                # If the user has specified an adaptor, launch its address
                url = self.http.base_url
            try:
                webbrowser.open(url)
            except FileNotFoundError:
                _LOGGER.warning(
                    f"Failed to open default web browser. To access LedFx's web ui, open {url} in your browser. To prevent this error in future, configure a default browser for your system."
                )

        await self.flush_loop()

    def stop(self, exit_code=0):
        async_fire_and_forget(self.async_stop(exit_code), self.loop)

    async def async_stop(self, exit_code=0):
        if not self.loop:
            return

        print("Stopping LedFx.")

        # Fire a shutdown event and flush the loop
        self.events.fire_event(LedFxShutdownEvent())
        await asyncio.sleep(0, loop=self.loop)

        await self.http.stop()

        # Cancel all the remaining task and wait

        tasks = [
            task
            for task in asyncio.all_tasks()
            if task is not asyncio.current_task()
        ]
        list(map(lambda task: task.cancel(), tasks))

        # Save the configuration before shutting down
        save_config(config=self.config, config_dir=self.config_dir)

        await self.flush_loop()
        self.executor.shutdown()
        self.exit_code = exit_code
        self.loop.stop()<|MERGE_RESOLUTION|>--- conflicted
+++ resolved
@@ -117,11 +117,7 @@
         if open_ui:
             import webbrowser
 
-<<<<<<< HEAD
-            # My prior fix sucked and caused more problems. This should be better.
-=======
             # Check if we're binding to all adaptors
->>>>>>> 839c1137
             if str(self.config["host"]) == "0.0.0.0":
                 url = f"http://127.0.0.1:{str(self.config['port'])}"
             else:
